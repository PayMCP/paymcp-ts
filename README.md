

# PayMCP (Node / TypeScript)

**Provider‑agnostic payment layer for MCP (Model Context Protocol) tools and agents.**

`paymcp` is a lightweight SDK that helps you add monetization to your MCP‑based tools, servers, or agents. It supports multiple payment providers and integrates seamlessly with MCP's tool/resource interface.

See the [full documentation](https://paymcp.info).

---

## 🔧 Features

- ✅ Add **per‑tool `price` config** when you register MCP tools to enable payments.
- 🔁 Choose between different **payment flows**.
- 🔌 Built-in support for major providers ([see list](#supported-providers)) — plus a pluggable interface to add your own.
- ⚙️ Easy **drop‑in integration**: `installPayMCP(server, options)` — no need to rewrite tools.
- 🛡 Server‑side verification with your payment provider runs before the tool logic.

---

## 🧭 Payment Flows

The `paymentFlow` option controls how the user is guided through payment. Choose what fits your UX and client capabilities.

### `PaymentFlow.TWO_STEP` (default)
Splits original tool into two MCP methods.

1. **Initiate**: original tool returns a `payment_url` + `payment_id` + `next_step` (e.g. `confirm_payment`).
2. **Confirm**: dynamically registered tool verifies payment (server‑side) and, if paid, runs the original logic.

Works in almost all clients (even very simple ones).

---

### `PaymentFlow.ELICITATION`
When the tool is called, PayMCP sends the user a payment link via MCP **elicitation** (if the client supports the capability). The user can Accept / Cancel inline; once paid, the original tool runs in the same call. 

---

### `PaymentFlow.PROGRESS`
Keeps the tool call open, shows a payment link, and streams **progress updates** while polling the provider in the background. Automatically returns the tool result when payment clears (or error / timeout).

---

<<<<<<< HEAD
### `PaymentFlow.DYNAMIC_TOOLS` 
Steer the client and the LLM by changing the visible tool set at specific points in the flow (e.g., temporarily expose `confirm_payment_*`), thereby guiding the next valid action. 

---
=======
### `PaymentFlow.DYNAMIC_TOOLS`
Temporarily hides the original tool for the active session after initiating payment and registers a confirmation helper. Once the user completes payment, the confirmation tool verifies status, restores the original tool, and forwards the call. Ideal when you need per-session tool visibility control without exposing unpaid actions.

---

### `PaymentFlow.OOB` *(Out‑of‑Band)*
Reserved for asynchronous / deferred flows. Not yet implemented.
>>>>>>> f0f54ba0

> When in doubt, start with **`TWO_STEP`** — highest compatibility.

---

## 📦 Install

```bash
npm install paymcp
# or
pnpm add paymcp
# or
yarn add paymcp
```

Requires Node.js 18+, an MCP server (official SDK or compatible), and at least one payment provider API key.

---

## 🚀 Quickstart

### 1. Create (or import) your MCP server

```ts
import { Server } from "@modelcontextprotocol/sdk/server";
const server = new Server({ name: "my-ai-agent", version: "0.0.1" });
```

### 2. Install PayMCP

```ts
import { installPayMCP, PaymentFlow } from "paymcp";
import { StripeProvider } from 'paymcp/providers';

installPayMCP(server, {
  providers: [new StripeProvider({ apiKey: "sk_test_..." })],
  paymentFlow: PaymentFlow.TWO_STEP, // optional, TWO_STEP / ELICITATION / PROGRESS / DYNAMIC_TOOLS
});
```

> The first provider listed is used by default for priced tools. Multi‑provider selection coming soon.

### 3. Register a paid tool

Specify a `price` object in the tool config you pass to `registerTool()`.

```ts
import { z } from "zod";

server.registerTool(
  "add",
  {
    title: "Add",
    description: "Add two numbers. This is a paid function.",
    inputSchema: {
      a: z.number(),
      b: z.number(),
    },
    price: { amount: 0.19, currency: "USD" },
  },
  async ({ a, b }, extra) => {
    // `extra` is required by the PayMCP tool signature — include it even if unused
    return {
      content: [{ type: "text", text: String(a + b) }],
    };
  }
);
```

> **Demo server:** For a complete setup (Express + Streamable HTTP), see the example repo: [node-paymcp-server-demo](https://github.com/blustAI/node-paymcp-server-demo).

---


## 🧩 Supported Providers

Built-in support is available for the following providers. You can also [write a custom provider](#writing-a-custom-provider).

- ✅ [Adyen](https://www.adyen.com)
- ✅ [Coinbase Commerce](https://commerce.coinbase.com)
- ✅ [PayPal](https://paypal.com)
- ✅ [Stripe](https://stripe.com)
- ✅ [Square](https://squareup.com)
- ✅ [Walleot](https://walleot.com/developers)

- 🔜 More providers welcome! Open an issue or PR.

---

## 🔌 Writing a Custom Provider

Every provider implements two methods:

```ts
import type { BasePaymentProvider } from "paymcp/providers";

class MyProvider implements BasePaymentProvider {
  constructor(private opts: { apiKey: string }) {}

  async createPayment(amount: number, currency: string, description: string) {
    // return { paymentId, paymentUrl }
    return { paymentId: "demo-1", paymentUrl: "https://example.com/pay" };
  }

  async getPaymentStatus(paymentId: string) {
    return "paid";
  }
}

installPayMCP(server, { providers: [ new MyProvider({ apiKey: "..." }) ] });
```

See `src/providers/walleot.ts` and `src/providers/stripe.ts` for examples. 

---


## 💾 State Storage 

By default, when using the `TWO_STEP` payment flow, PayMCP stores pending tool arguments (for confirming payment) **in memory** using a process-local `Map`. This is **not durable** and will not work across server restarts or multiple server instances (no horizontal scaling).

To enable durable and scalable state storage, you can provide a custom `StateStore` implementation. PayMCP includes a built-in `RedisStateStore`, which works with any Redis-compatible client.

#### Example: Using Redis for State Storage

```ts
import { createClient } from "redis";
import { installPayMCP, RedisStateStore } from "paymcp";

const redisClient = createClient({ url: "redis://localhost:6379" });
await redisClient.connect();

installPayMCP(server, {
  providers: [ /* ... */ ],
  paymentFlow: PaymentFlow.TWO_STEP,
  stateStore: new RedisStateStore(redisClient),
});
```

> Any client that implements `set`, `get`, and `del` (such as [`node-redis`](https://github.com/redis/node-redis), [`ioredis`](https://github.com/luin/ioredis), or a mock) can be used with `RedisStateStore`.

---

## 🔒 Security Notice

PayMCP is NOT compatible with STDIO mode deployments where end users download and run MCP servers locally. This would expose your payment provider API keys to end users, creating serious security vulnerabilities.


## 📄 License

MIT License<|MERGE_RESOLUTION|>--- conflicted
+++ resolved
@@ -44,20 +44,10 @@
 
 ---
 
-<<<<<<< HEAD
 ### `PaymentFlow.DYNAMIC_TOOLS` 
 Steer the client and the LLM by changing the visible tool set at specific points in the flow (e.g., temporarily expose `confirm_payment_*`), thereby guiding the next valid action. 
 
 ---
-=======
-### `PaymentFlow.DYNAMIC_TOOLS`
-Temporarily hides the original tool for the active session after initiating payment and registers a confirmation helper. Once the user completes payment, the confirmation tool verifies status, restores the original tool, and forwards the call. Ideal when you need per-session tool visibility control without exposing unpaid actions.
-
----
-
-### `PaymentFlow.OOB` *(Out‑of‑Band)*
-Reserved for asynchronous / deferred flows. Not yet implemented.
->>>>>>> f0f54ba0
 
 > When in doubt, start with **`TWO_STEP`** — highest compatibility.
 
