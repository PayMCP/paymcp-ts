# Changelog

<<<<<<< HEAD
## 0.2.1
### Fixed
- **Multi-user session isolation** in LIST_CHANGE flow: Fixed per-session server instance pattern to prevent state interference
  - Demo servers now create NEW McpServer instance per session (matching MCP SDK pattern)
  - Each session gets independent server + transport pair
  - Prevents concurrent requests from interfering with each other's state
  - Verified with multi-user isolation test scenarios (100% pass rate)
- **Session context propagation**: Added `runWithSession()` wrapper for proper AsyncLocalStorage context
  - Critical for LIST_CHANGE flow to maintain per-session tool visibility
  - Uses AsyncLocalStorage to propagate session ID to PayMCP tools
  - Required for `getCurrentSession()` to work correctly
- **LIST_CHANGE confirmation tools**: Fixed MCP SDK validation error
  - Parameterless confirmation tools now omit `inputSchema` field entirely
  - Prevents `Cannot read properties of null (reading '_def')` error
  - Confirmation tool naming uses FULL payment ID: `confirm_{toolname}_{payment_id}`

### Changed
- Improved session ID fallback mechanism for better multi-user isolation when server doesn't support session tracking
- Updated demo servers to follow MCP SDK pattern for per-session server instances
=======

## 0.2.1
### Added
- Support for pluggable state storage in TWO_STEP flow.
  - Default is in-memory.
  - New `RedisStateStore` implementation allows persisting state in Redis.
>>>>>>> a41f1387

## 0.2.0
### Added
- Extensible provider system. Providers can now be supplied in multiple ways:
  - As config mapping `{ name: { apiKey: "..." } }` (existing behavior).
  - As ready-made instances:
    ```ts
    {
      stripe: new StripeProvider({ apiKey: "..." }),
      custom: new MyProvider({ apiKey: "..." })
    }
    ```
  - As a list of instances:
    ```ts
    [
      new WalleotProvider({ apiKey: "..." }),
      new MyProvider({ apiKey: "..." })
    ]
    ```<|MERGE_RESOLUTION|>--- conflicted
+++ resolved
@@ -1,6 +1,5 @@
 # Changelog
 
-<<<<<<< HEAD
 ## 0.2.1
 ### Fixed
 - **Multi-user session isolation** in LIST_CHANGE flow: Fixed per-session server instance pattern to prevent state interference
@@ -17,17 +16,14 @@
   - Prevents `Cannot read properties of null (reading '_def')` error
   - Confirmation tool naming uses FULL payment ID: `confirm_{toolname}_{payment_id}`
 
+### Added
+- Support for pluggable state storage in TWO_STEP flow
+  - Default is in-memory
+  - New `RedisStateStore` implementation allows persisting state in Redis
+
 ### Changed
 - Improved session ID fallback mechanism for better multi-user isolation when server doesn't support session tracking
 - Updated demo servers to follow MCP SDK pattern for per-session server instances
-=======
-
-## 0.2.1
-### Added
-- Support for pluggable state storage in TWO_STEP flow.
-  - Default is in-memory.
-  - New `RedisStateStore` implementation allows persisting state in Redis.
->>>>>>> a41f1387
 
 ## 0.2.0
 ### Added
